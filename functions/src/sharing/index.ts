
import {onCall, HttpsError} from "firebase-functions/v2/https";
import * as logger from "firebase-functions/logger";
<<<<<<< HEAD
import {Timestamp as AdminTimestamp} from "firebase-admin/firestore"; // Use Admin SDK Timestamp
import {db} from "../config/firebase";
import type {Contract, SharedContractVersion} from "../../../src/types"; // Path for types
import type {Timestamp as ClientTimestamp} from "firebase/firestore"; // For casting target

export const createShareableContractVersion = onCall({
  enforceAppCheck: false, // As per user's existing setup
  cors: true, // As per user's existing setup
=======
import {Timestamp as AdminTimestamp} from "firebase-admin/firestore"; // Use an alias for Admin SDK Timestamp
import {db} from "../config/firebase"; // This initializes admin if needed via its import of admin
import type {Contract, SharedContractVersion} from "../../../src/types"; // Reverted to relative path
import type {Timestamp} from "firebase/firestore"; // This is the client-side Timestamp type expected by SharedContractVersion

export const createShareableContractVersion = onCall({
  enforceAppCheck: false,
  cors: true,
>>>>>>> 49693f50
}, async (request) => {
  // Input validation
  if (!request.auth) {
    logger.error("Unauthenticated call to createShareableContractVersion");
    throw new HttpsError("unauthenticated", "The function must be called while authenticated.");
  }

  const userId = request.auth.uid;
  const {contractId, notesForBrand} = request.data;

  // Enhanced input validation
  if (!contractId || typeof contractId !== "string") {
    logger.error("Invalid contractId in createShareableContractVersion request");
    throw new HttpsError("invalid-argument", "Valid contract ID is required.");
  }

  if (notesForBrand && typeof notesForBrand !== "string") {
    logger.error("Invalid notesForBrand in createShareableContractVersion request");
    throw new HttpsError("invalid-argument", "Notes for brand must be a string if provided.");
  }

  try {
    const contractDocRef = db.collection("contracts").doc(contractId);
    const contractSnap = await contractDocRef.get();

    if (!contractSnap.exists) {
      logger.error(`Contract ${contractId} not found for user ${userId}.`);
      throw new HttpsError("not-found", "Contract not found.");
    }

    const contractData = contractSnap.data() as Contract;

    if (contractData.userId !== userId) {
      logger.error(
        `User ${userId} attempted to share contract ${contractId} ` +
        "they do not own."
      );
      throw new HttpsError("permission-denied", "You do not have permission to share this contract.");
    }

    // Prepare the snapshot of contract data to be shared
    const {
      // eslint-disable-next-line @typescript-eslint/no-unused-vars
      id,
      // eslint-disable-next-line @typescript-eslint/no-unused-vars
      userId: contractUserId,
      // eslint-disable-next-line @typescript-eslint/no-unused-vars
      createdAt,
      // eslint-disable-next-line @typescript-eslint/no-unused-vars
      updatedAt,
      // eslint-disable-next-line @typescript-eslint/no-unused-vars
      invoiceHistory,
      // eslint-disable-next-line @typescript-eslint/no-unused-vars
      lastReminderSentAt,
      // eslint-disable-next-line @typescript-eslint/no-unused-vars
      negotiationSuggestions,
      ...relevantContractData
    } = contractData;


    const sharedVersionData: Omit<SharedContractVersion, "id"> = {
      originalContractId: contractId,
      userId: userId,
<<<<<<< HEAD
      sharedAt: AdminTimestamp.now() as unknown as ClientTimestamp, // Use Admin Timestamp and cast
=======
      sharedAt: AdminTimestamp.now() as unknown as Timestamp, // Cast Admin Timestamp to client Timestamp type
>>>>>>> 49693f50
      contractData: relevantContractData,
      notesForBrand: notesForBrand || null,
      status: "active",
      brandHasViewed: false,
    };

<<<<<<< HEAD
=======
    // Use a transaction to ensure data consistency
>>>>>>> 49693f50
    const result = await db.runTransaction(async (transaction) => {
      const sharedVersionDocRef = db.collection("sharedContractVersions").doc();
      transaction.set(sharedVersionDocRef, sharedVersionData);
      return sharedVersionDocRef;
    });

<<<<<<< HEAD
    const appUrl = process.env.APP_URL || "http://localhost:9002";
=======
    const appUrl = process.env.APP_URL || "http://localhost:9002"; // Fallback for local dev
>>>>>>> 49693f50
    const shareLink = `${appUrl}/share/contract/${result.id}`;

    logger.info(
      `Created shareable version ${result.id} for ` +
      `contract ${contractId} by user ${userId}.`
    );

    return {
      sharedVersionId: result.id,
      shareLink: shareLink,
    };
  } catch (error) {
    logger.error(
      "Error in createShareableContractVersion for user " +
      `${userId}, contract ${contractId}:`, error
    );
    
    if (error instanceof HttpsError) {
      throw error;
    }
    throw new HttpsError("internal", "An unknown error occurred while creating shareable link.");
  }
});<|MERGE_RESOLUTION|>--- conflicted
+++ resolved
@@ -1,7 +1,6 @@
 
 import {onCall, HttpsError} from "firebase-functions/v2/https";
 import * as logger from "firebase-functions/logger";
-<<<<<<< HEAD
 import {Timestamp as AdminTimestamp} from "firebase-admin/firestore"; // Use Admin SDK Timestamp
 import {db} from "../config/firebase";
 import type {Contract, SharedContractVersion} from "../../../src/types"; // Path for types
@@ -10,16 +9,7 @@
 export const createShareableContractVersion = onCall({
   enforceAppCheck: false, // As per user's existing setup
   cors: true, // As per user's existing setup
-=======
-import {Timestamp as AdminTimestamp} from "firebase-admin/firestore"; // Use an alias for Admin SDK Timestamp
-import {db} from "../config/firebase"; // This initializes admin if needed via its import of admin
-import type {Contract, SharedContractVersion} from "../../../src/types"; // Reverted to relative path
-import type {Timestamp} from "firebase/firestore"; // This is the client-side Timestamp type expected by SharedContractVersion
 
-export const createShareableContractVersion = onCall({
-  enforceAppCheck: false,
-  cors: true,
->>>>>>> 49693f50
 }, async (request) => {
   // Input validation
   if (!request.auth) {
@@ -83,32 +73,21 @@
     const sharedVersionData: Omit<SharedContractVersion, "id"> = {
       originalContractId: contractId,
       userId: userId,
-<<<<<<< HEAD
       sharedAt: AdminTimestamp.now() as unknown as ClientTimestamp, // Use Admin Timestamp and cast
-=======
-      sharedAt: AdminTimestamp.now() as unknown as Timestamp, // Cast Admin Timestamp to client Timestamp type
->>>>>>> 49693f50
       contractData: relevantContractData,
       notesForBrand: notesForBrand || null,
       status: "active",
       brandHasViewed: false,
     };
 
-<<<<<<< HEAD
-=======
-    // Use a transaction to ensure data consistency
->>>>>>> 49693f50
     const result = await db.runTransaction(async (transaction) => {
       const sharedVersionDocRef = db.collection("sharedContractVersions").doc();
       transaction.set(sharedVersionDocRef, sharedVersionData);
       return sharedVersionDocRef;
     });
 
-<<<<<<< HEAD
     const appUrl = process.env.APP_URL || "http://localhost:9002";
-=======
-    const appUrl = process.env.APP_URL || "http://localhost:9002"; // Fallback for local dev
->>>>>>> 49693f50
+
     const shareLink = `${appUrl}/share/contract/${result.id}`;
 
     logger.info(
